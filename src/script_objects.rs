use std::collections::HashMap;
use std::fmt::{Display, Formatter};
use std::io::{Read, Write};
use std::io::Seek;

use anyhow::Result;
use serde::Serializer;
use strum::FromRepr;
use tracing::instrument;

use crate::{
    name_map::{FMappedName, FNameMap},
    read_array,
    ser::*,
};
use crate::name_map::EMappedNameType;

#[derive(Debug, Clone, Default)]
pub(crate) struct ZenScriptObjects {
    pub(crate) global_name_map: FNameMap,
    pub(crate) script_objects: Vec<FScriptObjectEntry>,
    pub(crate) script_object_lookup: HashMap<FPackageObjectIndex, FScriptObjectEntry>,
}
impl Readable for ZenScriptObjects {
    #[instrument(skip_all, name = "ZenScriptObjects")]
    fn de<S: Read>(s: &mut S) -> Result<Self> {
        let global_name_map: FNameMap = FNameMap::deserialize(s, EMappedNameType::Global)?;
        let num_script_objects: u32 = s.de()?;
        let script_objects = read_array(num_script_objects as usize, s, FScriptObjectEntry::read)?;

        // Build lookup by package object index for fast access
        let mut script_object_lookup: HashMap<FPackageObjectIndex, FScriptObjectEntry> = HashMap::with_capacity(num_script_objects as usize);
        script_objects.iter().for_each(|script_object| {
            script_object_lookup.insert(script_object.global_index, *script_object);
        });
        Ok(Self{ global_name_map, script_objects, script_object_lookup })
    }
}

#[derive(Debug, Copy, Clone, Default)]
pub(crate) struct FScriptObjectEntry {
    pub(crate) object_name: FMappedName,
    pub(crate) global_index: FPackageObjectIndex,
    pub(crate) outer_index: FPackageObjectIndex,
    pub(crate) cdo_class_index: FPackageObjectIndex,
}
impl FScriptObjectEntry {
    #[instrument(skip_all, name = "FScriptObjectEntry")]
    fn read<S: Read>(s: &mut S) -> Result<Self> {
        Ok(Self {
            object_name: s.de()?,
            global_index: s.de()?,
            outer_index: s.de()?,
            cdo_class_index: s.de()?,
        })
    }
}

#[derive(Debug, Clone, Copy, PartialEq, Eq, Default, Hash)]
#[repr(C)] // Needed for sizeof to determine number of entries in package header
pub(crate) struct FPackageObjectIndex {
    type_and_id: u64,
}

#[derive(Debug, Clone, Copy, PartialEq, FromRepr)]
pub(crate) enum FPackageObjectIndexType {
    Export,
    ScriptImport,
    PackageImport,
    Null
}

#[derive(Debug, Clone, Copy, PartialEq, Default)]
pub(crate) struct FPackageImportReference {
    pub(crate) imported_package_index: u32,
    pub(crate) imported_public_export_hash_index: u32
}

impl FPackageObjectIndex {
    const INDEX_BITS: u64 = 62;
    const INDEX_MASK: u64 = (1 << FPackageObjectIndex::INDEX_BITS) - 1;
    const TYPE_SHIFT: u64 = FPackageObjectIndex::INDEX_BITS;
    const INVALID_ID: u64 = !0;

    pub(crate) fn invalid() -> FPackageObjectIndex {
        FPackageObjectIndex{type_and_id: FPackageObjectIndex::INVALID_ID }
    }
    pub(crate) fn null() -> FPackageObjectIndex { Self::invalid() }
    pub(crate) fn new(kind: FPackageObjectIndexType, value: u64) -> FPackageObjectIndex
    {
        FPackageObjectIndex{type_and_id: ((kind as u64) << FPackageObjectIndex::TYPE_SHIFT) | value}
    }
    pub(crate) fn kind(self) -> FPackageObjectIndexType {
        FPackageObjectIndexType::from_repr((self.type_and_id >> Self::TYPE_SHIFT) as usize).unwrap()
    }
    pub(crate) fn value(self) -> Option<u64> {
        (self.kind() != FPackageObjectIndexType::Null).then_some(self.type_and_id)
    }
    pub(crate) fn export(self) -> Option<u32> {
        (self.kind() == FPackageObjectIndexType::Export).then_some(self.type_and_id as u32)
    }
    pub(crate) fn package_import(self) -> Option<FPackageImportReference> {
        (self.kind() == FPackageObjectIndexType::PackageImport).then_some(FPackageImportReference{
            imported_package_index: ((self.type_and_id & FPackageObjectIndex::INDEX_MASK) >> 32) as u32,
            imported_public_export_hash_index: (self.type_and_id as u32)
        })
    }
    pub(crate) fn is_null(self) -> bool { self.kind() == FPackageObjectIndexType::Null }
<<<<<<< HEAD
    pub(crate) fn generate_import_hash_from_object_path(_object_path: &str) -> u64 {
        // TODO @trumank
        todo!("Truman send help")
=======

    pub(crate) fn generate_import_hash_from_object_path(object_path: &str) -> u64 {
        let lower_slash_path = object_path
            .chars()
            .map(|c| match c {
                ':' | '.' => '/',
                c => c.to_ascii_lowercase(),
            })
            .collect::<String>();
        let mut hash: u64 = cityhasher::hash(
            &lower_slash_path
                .encode_utf16()
                .flat_map(u16::to_le_bytes)
                .collect::<Vec<u8>>(),
        );
        hash &= !(3 << 62);
        hash
>>>>>>> 38620593
    }
}
impl Readable for FPackageObjectIndex {
    #[instrument(skip_all, name = "FPackageObjectIndex")]
    fn de<S: Read>(s: &mut S) -> Result<Self> {
        Ok(Self {
            type_and_id: s.de()?,
        })
    }
}
impl Display for FPackageObjectIndex {
    fn fmt(&self, f: &mut Formatter<'_>) -> std::fmt::Result {
        f.serialize_u64(self.type_and_id)
    }
}
impl Writeable for FPackageObjectIndex {
    #[instrument(skip_all, name = "FPackageObjectIndex")]
    fn ser<S: Write>(&self, s: &mut S) -> Result<()> {
        s.ser(&self.type_and_id)?;
        Ok({})
    }
}

#[cfg(test)]
mod test {
    use fs_err as fs;
    use std::io::BufReader;

    use super::*;
    #[test]
    fn test_read_script_objects() -> Result<()> {
        let mut stream = BufReader::new(fs::File::open("giga.bin")?);

        ser_hex::read("trace.json", &mut stream, |s| -> Result<()> {
            let script_objects: ZenScriptObjects = s.de()?;

            for s in script_objects.script_objects {
                println!("{}:", script_objects.global_name_map.get(s.object_name));
                println!("  global_index:    {:?}", s.global_index.value());
                println!("  outer_index:     {:?}", s.outer_index.value());
                println!("  cdo_class_index: {:?}", s.cdo_class_index.value());
            }
            return Ok({})
        })?;

        Ok(())
    }
}<|MERGE_RESOLUTION|>--- conflicted
+++ resolved
@@ -106,11 +106,6 @@
         })
     }
     pub(crate) fn is_null(self) -> bool { self.kind() == FPackageObjectIndexType::Null }
-<<<<<<< HEAD
-    pub(crate) fn generate_import_hash_from_object_path(_object_path: &str) -> u64 {
-        // TODO @trumank
-        todo!("Truman send help")
-=======
 
     pub(crate) fn generate_import_hash_from_object_path(object_path: &str) -> u64 {
         let lower_slash_path = object_path
@@ -128,7 +123,6 @@
         );
         hash &= !(3 << 62);
         hash
->>>>>>> 38620593
     }
 }
 impl Readable for FPackageObjectIndex {
